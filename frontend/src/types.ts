--- conflicted
+++ resolved
@@ -29,11 +29,7 @@
 export type FormDataParams = ExtractParams | UploadParams;
 export interface DropdownProps {
   onSelect: (option: OptionType | null | void) => void;
-<<<<<<< HEAD
-  isDisabled: boolean;
-=======
   isDisabled: boolean
->>>>>>> 9630f193
 }
 export interface CustomAlertProps {
   open: boolean;
