--- conflicted
+++ resolved
@@ -18,9 +18,6 @@
 import { triggerStatusUpdateAPI } from '../services/ServerSideStatusUpdateAPI';
 import useServerSideEvent from '../hooks/useSse';
 import { useSearchParams } from 'react-router-dom';
-<<<<<<< HEAD
-import { batchSize, buttonCaptions, defaultLLM, largeFileSize, llms, RETRY_OPIONS, tooltips } from '../utils/Constants';
-=======
 import {
   batchSize,
   buttonCaptions,
@@ -31,7 +28,6 @@
   RETRY_OPIONS,
   tooltips,
 } from '../utils/Constants';
->>>>>>> bec4bf51
 import ButtonWithToolTip from './UI/ButtonWithToolTip';
 import connectAPI from '../services/ConnectAPI';
 import DropdownComponent from './Dropdown';
@@ -77,9 +73,6 @@
   });
   const [openGraphView, setOpenGraphView] = useState<boolean>(false);
   const [inspectedName, setInspectedName] = useState<string>('');
-<<<<<<< HEAD
-  const { setUserCredentials, userCredentials, connectionStatus, setConnectionStatus } = useCredentials();
-=======
   const {
     setUserCredentials,
     userCredentials,
@@ -90,7 +83,6 @@
     setIsReadOnlyUser,
     isReadOnlyUser,
   } = useCredentials();
->>>>>>> bec4bf51
   const [showConfirmationModal, setshowConfirmationModal] = useState<boolean>(false);
   const [extractLoading, setextractLoading] = useState<boolean>(false);
   const [retryFile, setRetryFile] = useState<string>('');
@@ -101,11 +93,7 @@
     alertType: 'neutral',
     alertMessage: '',
   });
-<<<<<<< HEAD
-
-=======
   const { setClearHistoryData } = useMessageContext();
->>>>>>> bec4bf51
   const {
     filesData,
     setFilesData,
@@ -211,27 +199,18 @@
     if (connection != null) {
       (async () => {
         const parsedData = JSON.parse(connection);
-<<<<<<< HEAD
-        console.log(parsedData.uri);
-        const response = await connectAPI(parsedData.uri, parsedData.user, parsedData.password, parsedData.database);
-=======
         const response = await connectAPI(
           parsedData.uri,
           parsedData.user,
           atob(parsedData.password),
           parsedData.database
         );
->>>>>>> bec4bf51
         if (response?.data?.status === 'Success') {
           localStorage.setItem(
             'neo4j.connection',
             JSON.stringify({
               ...parsedData,
               userDbVectorIndex: response.data.data.db_vector_dimension,
-<<<<<<< HEAD
-            })
-          );
-=======
               password: btoa(atob(parsedData.password)),
             })
           );
@@ -241,7 +220,6 @@
           if (response.data.data.write_access !== undefined) {
             setIsReadOnlyUser(!response.data.data.write_access);
           }
->>>>>>> bec4bf51
           if (
             (response.data.data.application_dimension === response.data.data.db_vector_dimension ||
               response.data.data.db_vector_dimension == 0) &&
@@ -333,11 +311,7 @@
         userCredentials as UserCredentials,
         fileItem.fileSource,
         fileItem.retryOption ?? '',
-<<<<<<< HEAD
-        fileItem.source_url,
-=======
         fileItem.sourceUrl,
->>>>>>> bec4bf51
         localStorage.getItem('accesskey'),
         localStorage.getItem('secretkey'),
         fileItem.name ?? '',
@@ -432,16 +406,12 @@
     return data;
   };
 
-<<<<<<< HEAD
-  const addFilesToQueue = (remainingFiles: CustomFile[]) => {
-=======
   const addFilesToQueue = async (remainingFiles: CustomFile[]) => {
     if (!remainingFiles.length) {
       showNormalToast(<PostProcessingToast isGdsActive={isGdsActive} postProcessingTasks={postProcessingTasks} />);
       await postProcessing(userCredentials as UserCredentials, postProcessingTasks);
       showSuccessToast('All Q&A functionality is available now.');
     }
->>>>>>> bec4bf51
     for (let index = 0; index < remainingFiles.length; index++) {
       const f = remainingFiles[index];
       setFilesData((prev) =>
