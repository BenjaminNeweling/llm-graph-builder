--- conflicted
+++ resolved
@@ -22,13 +22,6 @@
     useFileContext();
   const { userCredentials } = useCredentials();
   const [loading, setLoading] = useState<boolean>(false);
-<<<<<<< HEAD
-  const onChangenodes = (selectedOptions: OnChangeValue<OptionType, true>) => {
-    setSelectedNodes(selectedOptions);
-    localStorage.setItem('selectedNodeLabels', JSON.stringify({ db: userCredentials?.uri, selectedOptions }));
-  };
-  const onChangerels = (selectedOptions: OnChangeValue<OptionType, true>) => {
-=======
   const removeNodesAndRels = (nodelabels: string[], relationshipTypes: string[]) => {
     const labelsToRemoveSet = new Set(nodelabels);
     const relationshipLabelsToremoveSet = new Set(relationshipTypes);
@@ -115,7 +108,6 @@
         JSON.stringify({ db: userCredentials?.uri, selectedOptions: [] })
       );
     }
->>>>>>> 1feed33e
     setSelectedRels(selectedOptions);
     localStorage.setItem('selectedRelationshipLabels', JSON.stringify({ db: userCredentials?.uri, selectedOptions }));
   };
@@ -124,8 +116,6 @@
   const [defaultExamples, setdefaultExamples] = useState<OptionType[]>([]);
 
   useEffect(() => {
-<<<<<<< HEAD
-=======
     const parsedData = schemaExamples.reduce((accu: OptionTypeForExamples[], example) => {
       const examplevalues: OptionTypeForExamples = {
         label: example.schema,
@@ -140,7 +130,6 @@
     setdefaultExamples(parsedData);
   }, []);
   useEffect(() => {
->>>>>>> 1feed33e
     if (userCredentials && open) {
       const getOptions = async () => {
         setLoading(true);
@@ -148,15 +137,8 @@
           const response = await getNodeLabelsAndRelTypes(userCredentials as UserCredentials);
           setLoading(false);
           if (response.data.data.length) {
-<<<<<<< HEAD
-            const nodelabels = response.data?.data[0]?.labels?.slice(0, 20).map((l) => ({ value: l, label: l }));
-            const reltypes = response.data?.data[0]?.relationshipTypes
-              .slice(0, 20)
-              .map((t) => ({ value: t, label: t }));
-=======
             const nodelabels = response.data?.data[0]?.labels.map((l) => ({ value: l, label: l }));
             const reltypes = response.data?.data[0]?.relationshipTypes.map((t) => ({ value: t, label: t }));
->>>>>>> 1feed33e
             setnodeLabelOptions(nodelabels);
             setrelationshipTypeOptions(reltypes);
           }
@@ -218,12 +200,6 @@
           }}
           type='creatable'
         />
-<<<<<<< HEAD
-        <div>
-          <Button
-            loading={loading}
-            title={!nodeLabelOptions.length && !relationshipTypeOptions.length ? `No Labels Found in the Database` : ''}
-=======
         <Dialog.Actions className='!mt-4'>
           <ButtonWithToolTip
             loading={loading}
@@ -232,7 +208,6 @@
                 ? `No Labels Found in the Database`
                 : tooltips.useExistingSchema
             }
->>>>>>> 1feed33e
             disabled={!nodeLabelOptions.length && !relationshipTypeOptions.length}
             onClick={clickHandler}
             label='Use Existing Schema'
