from langchain_community.vectorstores.neo4j_vector import Neo4jVector
from langchain.graphs import Neo4jGraph
import os
from dotenv import load_dotenv
import logging
from langchain_community.chat_message_histories import Neo4jChatMessageHistory
from src.llm import get_llm
from src.shared.common_fn import load_embedding_model
import re
from typing import Any
from datetime import datetime
import time
from langchain.prompts import ChatPromptTemplate, MessagesPlaceholder
from langchain_core.output_parsers import StrOutputParser
from langchain_core.runnables import RunnableBranch
from langchain.retrievers import ContextualCompressionRetriever
from langchain_community.document_transformers import EmbeddingsRedundantFilter
from langchain.retrievers.document_compressors import EmbeddingsFilter
from langchain.retrievers.document_compressors import DocumentCompressorPipeline
from langchain_text_splitters import TokenTextSplitter
from langchain_core.messages import HumanMessage,AIMessage
from src.shared.constants import *
from src.llm import get_llm
from langchain.chains import GraphCypherQAChain
import json

## Chat models
from langchain_openai import ChatOpenAI, AzureChatOpenAI
from langchain_google_vertexai import ChatVertexAI
from langchain_groq import ChatGroq
from langchain_anthropic import ChatAnthropic
from langchain_fireworks import ChatFireworks
from langchain_aws import ChatBedrock
from langchain_community.chat_models import ChatOllama

load_dotenv() 

EMBEDDING_MODEL = os.getenv('EMBEDDING_MODEL')
EMBEDDING_FUNCTION , _ = load_embedding_model(EMBEDDING_MODEL)


<<<<<<< HEAD
def get_neo4j_retriever(graph, retrieval_query,index_name="vector", search_k=CHAT_SEARCH_KWARG_K, score_threshold=CHAT_SEARCH_KWARG_SCORE_THRESHOLD):
=======
def get_neo4j_retriever(graph, retrieval_query,document_names,index_name="vector", search_k=CHAT_SEARCH_KWARG_K, score_threshold=CHAT_SEARCH_KWARG_SCORE_THRESHOLD):
>>>>>>> 616eb085
    try:
        neo_db = Neo4jVector.from_existing_index(
            embedding=EMBEDDING_FUNCTION,
            index_name=index_name,
            retrieval_query=retrieval_query,
            graph=graph
        )
        logging.info(f"Successfully retrieved Neo4jVector index '{index_name}'")
        document_names= list(map(str.strip, json.loads(document_names)))
        if document_names:
            retriever = neo_db.as_retriever(search_kwargs={'k': search_k, "score_threshold": score_threshold,'filter':{'fileName': {'$in': document_names}}})
            logging.info(f"Successfully created retriever for index '{index_name}' with search_k={search_k}, score_threshold={score_threshold} for documents {document_names}")
        else:
            retriever = neo_db.as_retriever(search_kwargs={'k': search_k, "score_threshold": score_threshold})
            logging.info(f"Successfully created retriever for index '{index_name}' with search_k={search_k}, score_threshold={score_threshold}")
        return retriever
    except Exception as e:
        logging.error(f"Error retrieving Neo4jVector index '{index_name}' or creating retriever: {e}")
        return None 
    
def create_document_retriever_chain(llm,retriever):
    query_transform_prompt = ChatPromptTemplate.from_messages(
        [
            ("system", QUESTION_TRANSFORM_TEMPLATE),
            MessagesPlaceholder(variable_name="messages")
        ]
    )
    output_parser = StrOutputParser()

    splitter = TokenTextSplitter(chunk_size=CHAT_DOC_SPLIT_SIZE, chunk_overlap=0)
    embeddings_filter = EmbeddingsFilter(embeddings=EMBEDDING_FUNCTION, similarity_threshold=CHAT_EMBEDDING_FILTER_SCORE_THRESHOLD)

    pipeline_compressor = DocumentCompressorPipeline(
        transformers=[splitter, embeddings_filter]
    )
    compression_retriever = ContextualCompressionRetriever(
        base_compressor=pipeline_compressor, base_retriever=retriever
    )

    query_transforming_retriever_chain = RunnableBranch(
        (
            lambda x: len(x.get("messages", [])) == 1,
            (lambda x: x["messages"][-1].content) | compression_retriever,
        ),
        query_transform_prompt | llm | output_parser | compression_retriever,
    ).with_config(run_name="chat_retriever_chain")

    return query_transforming_retriever_chain


def create_neo4j_chat_message_history(graph, session_id):
    """
    Creates and returns a Neo4jChatMessageHistory instance.

    """
    try:

        history = Neo4jChatMessageHistory(
            graph=graph,
            session_id=session_id
        )
        return history

    except Exception as e:
        logging.error(f"Error creating Neo4jChatMessageHistory: {e}")
    return None 

def format_documents(documents,model):
    prompt_token_cutoff = 4
    for models,value in CHAT_TOKEN_CUT_OFF.items():
        if model in models:
            prompt_token_cutoff = value

    sorted_documents = sorted(documents, key=lambda doc: doc.state["query_similarity_score"], reverse=True)
    sorted_documents = sorted_documents[:prompt_token_cutoff]

    formatted_docs = []
    sources = set()

    for doc in sorted_documents:
        source = doc.metadata['source']
        sources.add(source)

        formatted_doc = (
            "Document start\n"
            f"This Document belongs to the source {source}\n"
            f"Content: {doc.page_content}\n"
            "Document end\n"
        )
        formatted_docs.append(formatted_doc)

    return "\n\n".join(formatted_docs), sources

def get_rag_chain(llm,system_template=CHAT_SYSTEM_TEMPLATE):
    question_answering_prompt = ChatPromptTemplate.from_messages(
    [
        ("system", system_template),
        MessagesPlaceholder(variable_name="messages"),
        (
                "human",
                "User question: {input}"
            ),
    ]
    )
    question_answering_chain = question_answering_prompt | llm 

    return question_answering_chain

def get_sources_and_chunks(sources_used, docs):
    chunkdetails_list = []
    sources_used_set = set(sources_used)

    for doc in docs:
        source = doc.metadata["source"]
        chunkdetails = doc.metadata["chunkdetails"]
        if source in sources_used_set:
            chunkdetails = [{**chunkdetail, "score": round(chunkdetail["score"], 4)} for chunkdetail in chunkdetails]
            chunkdetails_list.extend(chunkdetails)

    result = {
        'sources': sources_used,
        'chunkdetails': chunkdetails_list
    }
    return result

def summarize_messages(llm,history,stored_messages):
    if len(stored_messages) == 0:
        return False
    summarization_prompt = ChatPromptTemplate.from_messages(
        [
            MessagesPlaceholder(variable_name="chat_history"),
            (
                "human",
                "Summarize the above chat messages into a concise message, focusing on key points and relevant details that could be useful for future conversations. Exclude all introductions and extraneous information."
            ),
        ]
    )

    summarization_chain = summarization_prompt | llm

    summary_message = summarization_chain.invoke({"chat_history": stored_messages})

    history.clear()
    history.add_user_message("Our current convertaion summary till now")
    history.add_message(summary_message)
    return True


def get_total_tokens(ai_response,llm):
    
    if isinstance(llm,(ChatOpenAI,AzureChatOpenAI,ChatFireworks,ChatGroq)):
        total_tokens = ai_response.response_metadata['token_usage']['total_tokens']
    elif isinstance(llm,(ChatVertexAI)):
        total_tokens = ai_response.response_metadata['usage_metadata']['prompt_token_count']
    elif isinstance(llm,(ChatBedrock)):
        total_tokens = ai_response.response_metadata['usage']['total_tokens']
    elif isinstance(llm,(ChatAnthropic)):
        input_tokens = int(ai_response.response_metadata['usage']['input_tokens'])
        output_tokens = int(ai_response.response_metadata['usage']['output_tokens'])
        total_tokens = input_tokens + output_tokens
    elif isinstance(llm,(ChatOllama)):
        total_tokens = ai_response.response_metadata["prompt_eval_count"]
    else:
        total_tokens = 0
    return total_tokens


def clear_chat_history(graph,session_id):
    history = Neo4jChatMessageHistory(
        graph=graph,
        session_id=session_id
        )
    history.clear()
    return {
            "session_id": session_id, 
            "message": "The chat History is cleared", 
            "user": "chatbot"
            }

<<<<<<< HEAD
def setup_chat(model, graph, session_id, retrieval_query):
    start_time = time.time()
    model_version = MODEL_VERSIONS[model]
    llm = get_llm(model_version)
    retriever = get_neo4j_retriever(graph=graph,retrieval_query=retrieval_query)
    doc_retriever = create_document_retriever_chain(llm, retriever)
    history = create_neo4j_chat_message_history(graph, session_id)
    chat_setup_time = time.time() - start_time
    logging.info(f"Chat setup completed in {chat_setup_time:.2f} seconds")
    
    return llm, doc_retriever, history, model_version
=======
def setup_chat(model, graph, session_id, document_names,retrieval_query):
    start_time = time.time()
    if model in ["diffbot"]:
        model = "openai-gpt-4o"
    llm,model_name = get_llm(model)
    logging.info(f"Model called in chat {model} and model version is {model_name}")
    retriever = get_neo4j_retriever(graph=graph,retrieval_query=retrieval_query,document_names=document_names)
    doc_retriever = create_document_retriever_chain(llm, retriever)
    chat_setup_time = time.time() - start_time
    logging.info(f"Chat setup completed in {chat_setup_time:.2f} seconds")
    
    return llm, doc_retriever, model_name
>>>>>>> 616eb085

def retrieve_documents(doc_retriever, messages):
    start_time = time.time()
    docs = doc_retriever.invoke({"messages": messages})
    doc_retrieval_time = time.time() - start_time
    logging.info(f"Documents retrieved in {doc_retrieval_time:.2f} seconds") 
    return docs

def process_documents(docs, question, messages, llm,model):
    start_time = time.time()
    formatted_docs, sources = format_documents(docs,model)
    rag_chain = get_rag_chain(llm=llm)
    ai_response = rag_chain.invoke({
        "messages": messages[:-1],
        "context": formatted_docs,
        "input": question 
    })
    result = get_sources_and_chunks(sources, docs)
    content = ai_response.content
<<<<<<< HEAD
    
    if "gemini" in model:
        total_tokens = ai_response.response_metadata['usage_metadata']['prompt_token_count']
    else:    
        total_tokens = ai_response.response_metadata['token_usage']['total_tokens']
=======
    total_tokens = get_total_tokens(ai_response,llm)

>>>>>>> 616eb085
    
    predict_time = time.time() - start_time
    logging.info(f"Final Response predicted in {predict_time:.2f} seconds")
    
    return content, result, total_tokens

def summarize_and_log(history, messages, llm):
    start_time = time.time()
    summarize_messages(llm, history, messages)
    history_summarized_time = time.time() - start_time
    logging.info(f"Chat History summarized in {history_summarized_time:.2f} seconds")

<<<<<<< HEAD
def QA_RAG(graph, model, question, session_id, mode):
    try:
        logging.info(f"Chat Mode : {mode}")
        if mode == "vector":
            retrieval_query = VECTOR_SEARCH_QUERY
        elif mode == "graph":
            #WIP
            result =  {
                "session_id": session_id,
                "user": "chatbot"
                }
            return result
        else:
            retrieval_query = VECTOR_GRAPH_SEARCH_QUERY

        llm, doc_retriever, history, model_version = setup_chat(model, graph, session_id, retrieval_query)
        messages = history.messages
        user_question = HumanMessage(content=question)
        messages.append(user_question)
=======

def create_graph_chain(model, graph):
    try:
        logging.info(f"Graph QA Chain using LLM model: {model}")

        cypher_llm,model_name = get_llm(model)
        qa_llm,model_name = get_llm(model)
        graph_chain = GraphCypherQAChain.from_llm(
            cypher_llm=cypher_llm,
            qa_llm=qa_llm,
            validate_cypher= True,
            graph=graph,
            # verbose=True, 
            return_intermediate_steps = True,
            top_k=3
        )

        logging.info("GraphCypherQAChain instance created successfully.")
        return graph_chain,qa_llm,model_name

    except Exception as e:
        logging.error(f"An error occurred while creating the GraphCypherQAChain instance. : {e}") 


def get_graph_response(graph_chain, question):
    try:
        cypher_res = graph_chain.invoke({"query": question})
        
        response = cypher_res.get("result")
        cypher_query = ""
        context = []

        for step in cypher_res.get("intermediate_steps", []):
            if "query" in step:
                cypher_string = step["query"]
                cypher_query = cypher_string.replace("cypher\n", "").replace("\n", " ").strip() 
            elif "context" in step:
                context = step["context"]
        return {
            "response": response,
            "cypher_query": cypher_query,
            "context": context
        }
    
    except Exception as e:
        logging.error("An error occurred while getting the graph response : {e}")

def QA_RAG(graph, model, question, document_names,session_id, mode):
    try:
        logging.info(f"Chat Mode : {mode}")
        history = create_neo4j_chat_message_history(graph, session_id)
        messages = history.messages
        user_question = HumanMessage(content=question)
        messages.append(user_question)

        if mode == "graph":
            graph_chain, qa_llm,model_version = create_graph_chain(model,graph)
            graph_response = get_graph_response(graph_chain,question)
            ai_response = AIMessage(content=graph_response["response"]) if graph_response["response"] else AIMessage(content="Something went wrong")
            messages.append(ai_response)
            summarize_and_log(history, messages, qa_llm)

            result = {
                "session_id": session_id, 
                "message": graph_response["response"], 
                "info": {
                    "model": model_version,
                    'cypher_query':graph_response["cypher_query"],
                    "context" : graph_response["context"],
                    "mode" : mode,
                    "response_time": 0
                },
                "user": "chatbot"
            } 
            return result
        elif mode == "vector":
            retrieval_query = VECTOR_SEARCH_QUERY
        else:
            retrieval_query = VECTOR_GRAPH_SEARCH_QUERY.format(no_of_entites=VECTOR_GRAPH_SEARCH_ENTITY_LIMIT)

        llm, doc_retriever, model_version = setup_chat(model, graph, session_id, document_names,retrieval_query)
>>>>>>> 616eb085
        
        docs = retrieve_documents(doc_retriever, messages)
        
        if docs:
            content, result, total_tokens = process_documents(docs, question, messages, llm,model)
        else:
            content = "I couldn't find any relevant documents to answer your question."
            result = {"sources": [], "chunkdetails": []}
            total_tokens = 0
        
        ai_response = AIMessage(content=content)
        messages.append(ai_response)
        summarize_and_log(history, messages, llm)
        
        return {
            "session_id": session_id, 
            "message": content, 
            "info": {
                "sources": result["sources"],
                "model": model_version,
                "chunkdetails": result["chunkdetails"],
                "total_tokens": total_tokens,
                "response_time": 0,
                "mode": mode
            },
            "user": "chatbot"
        }

    except Exception as e:
        logging.exception(f"Exception in QA component at {datetime.now()}: {str(e)}")
        error_name = type(e).__name__
        return {
            "session_id": session_id, 
            "message": "Something went wrong",
            "info": {
                "sources": [],
                "chunkids": [],
                "error": f"{error_name} :- {str(e)}",
                "mode": mode
            },
            "user": "chatbot"
        }<|MERGE_RESOLUTION|>--- conflicted
+++ resolved
@@ -39,11 +39,7 @@
 EMBEDDING_FUNCTION , _ = load_embedding_model(EMBEDDING_MODEL)
 
 
-<<<<<<< HEAD
-def get_neo4j_retriever(graph, retrieval_query,index_name="vector", search_k=CHAT_SEARCH_KWARG_K, score_threshold=CHAT_SEARCH_KWARG_SCORE_THRESHOLD):
-=======
 def get_neo4j_retriever(graph, retrieval_query,document_names,index_name="vector", search_k=CHAT_SEARCH_KWARG_K, score_threshold=CHAT_SEARCH_KWARG_SCORE_THRESHOLD):
->>>>>>> 616eb085
     try:
         neo_db = Neo4jVector.from_existing_index(
             embedding=EMBEDDING_FUNCTION,
@@ -223,19 +219,6 @@
             "user": "chatbot"
             }
 
-<<<<<<< HEAD
-def setup_chat(model, graph, session_id, retrieval_query):
-    start_time = time.time()
-    model_version = MODEL_VERSIONS[model]
-    llm = get_llm(model_version)
-    retriever = get_neo4j_retriever(graph=graph,retrieval_query=retrieval_query)
-    doc_retriever = create_document_retriever_chain(llm, retriever)
-    history = create_neo4j_chat_message_history(graph, session_id)
-    chat_setup_time = time.time() - start_time
-    logging.info(f"Chat setup completed in {chat_setup_time:.2f} seconds")
-    
-    return llm, doc_retriever, history, model_version
-=======
 def setup_chat(model, graph, session_id, document_names,retrieval_query):
     start_time = time.time()
     if model in ["diffbot"]:
@@ -248,7 +231,6 @@
     logging.info(f"Chat setup completed in {chat_setup_time:.2f} seconds")
     
     return llm, doc_retriever, model_name
->>>>>>> 616eb085
 
 def retrieve_documents(doc_retriever, messages):
     start_time = time.time()
@@ -268,16 +250,8 @@
     })
     result = get_sources_and_chunks(sources, docs)
     content = ai_response.content
-<<<<<<< HEAD
-    
-    if "gemini" in model:
-        total_tokens = ai_response.response_metadata['usage_metadata']['prompt_token_count']
-    else:    
-        total_tokens = ai_response.response_metadata['token_usage']['total_tokens']
-=======
     total_tokens = get_total_tokens(ai_response,llm)
 
->>>>>>> 616eb085
     
     predict_time = time.time() - start_time
     logging.info(f"Final Response predicted in {predict_time:.2f} seconds")
@@ -290,27 +264,6 @@
     history_summarized_time = time.time() - start_time
     logging.info(f"Chat History summarized in {history_summarized_time:.2f} seconds")
 
-<<<<<<< HEAD
-def QA_RAG(graph, model, question, session_id, mode):
-    try:
-        logging.info(f"Chat Mode : {mode}")
-        if mode == "vector":
-            retrieval_query = VECTOR_SEARCH_QUERY
-        elif mode == "graph":
-            #WIP
-            result =  {
-                "session_id": session_id,
-                "user": "chatbot"
-                }
-            return result
-        else:
-            retrieval_query = VECTOR_GRAPH_SEARCH_QUERY
-
-        llm, doc_retriever, history, model_version = setup_chat(model, graph, session_id, retrieval_query)
-        messages = history.messages
-        user_question = HumanMessage(content=question)
-        messages.append(user_question)
-=======
 
 def create_graph_chain(model, graph):
     try:
@@ -392,7 +345,6 @@
             retrieval_query = VECTOR_GRAPH_SEARCH_QUERY.format(no_of_entites=VECTOR_GRAPH_SEARCH_ENTITY_LIMIT)
 
         llm, doc_retriever, model_version = setup_chat(model, graph, session_id, document_names,retrieval_query)
->>>>>>> 616eb085
         
         docs = retrieve_documents(doc_retriever, messages)
         
