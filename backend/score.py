from fastapi import FastAPI, File, UploadFile, Form
import uvicorn
from fastapi import FastAPI, Depends
from fastapi_health import health
from fastapi.middleware.cors import CORSMiddleware
from src.main import *
import asyncio

def healthy_condition():
    output={"healthy": True}
    return output

def healthy():
    return True

def sick():
    return False

app = FastAPI()

app.add_middleware(
    CORSMiddleware,
    allow_origins=["*"],
    allow_credentials=True,
    allow_methods=["*"],
    allow_headers=["*"],
)
app.add_api_route("/health", health([healthy_condition, healthy]))

@app.post('/sources')
async def create_source_knowledge_graph(uri= Form(), userName= Form(), password= Form(),file: UploadFile = File(...)):
    result = await asyncio.to_thread(create_source_node_graph, uri, userName, password, file)
    return result

<<<<<<< HEAD
@app.post('/bucket/scan')
async def create_source_knowledge_graph(uri= Form(), userName= Form(), password= Form(),s3_url_dir=Form(),aws_access_key_id=Form(None),aws_secret_access_key=Form(None)):
    return create_source_node_graph_s3(uri, userName, password, s3_url_dir,aws_access_key_id,aws_secret_access_key)
=======
@app.post('/extract')
async def extract_knowledge_graph_from_file(uri= Form(), userName= Form(), password= Form(),file: UploadFile = File(...), model=Form()):
    result = await asyncio.to_thread(extract_graph_from_file, uri, userName, password, file, model)
    return result
>>>>>>> 18507d34

@app.post('/extract')
async def extract_knowledge_graph_from_file(uri= Form(), userName= Form(), password= Form(), model=Form(),file: UploadFile = File(None),s3_url=Form(None),aws_access_key_id=Form(None),aws_secret_access_key=Form(None)):
    if file:
        return extract_graph_from_file(uri, userName, password, model,file=file,s3_url=None)
    elif s3_url:
        return extract_graph_from_file(uri, userName, password, model,s3_url=s3_url,aws_access_key_id=aws_access_key_id,aws_secret_access_key=aws_secret_access_key)
    else:
        return {"job_status":"Failure","error":"No file found"}
    
@app.get('/sources_list')
async def get_source_list():
    result = await asyncio.to_thread(get_source_list_from_graph)
    return result




if __name__ == "__main__":
    uvicorn.run(app)<|MERGE_RESOLUTION|>--- conflicted
+++ resolved
@@ -32,26 +32,22 @@
     result = await asyncio.to_thread(create_source_node_graph, uri, userName, password, file)
     return result
 
-<<<<<<< HEAD
 @app.post('/bucket/scan')
 async def create_source_knowledge_graph(uri= Form(), userName= Form(), password= Form(),s3_url_dir=Form(),aws_access_key_id=Form(None),aws_secret_access_key=Form(None)):
     return create_source_node_graph_s3(uri, userName, password, s3_url_dir,aws_access_key_id,aws_secret_access_key)
-=======
-@app.post('/extract')
-async def extract_knowledge_graph_from_file(uri= Form(), userName= Form(), password= Form(),file: UploadFile = File(...), model=Form()):
-    result = await asyncio.to_thread(extract_graph_from_file, uri, userName, password, file, model)
-    return result
->>>>>>> 18507d34
 
 @app.post('/extract')
-async def extract_knowledge_graph_from_file(uri= Form(), userName= Form(), password= Form(), model=Form(),file: UploadFile = File(None),s3_url=Form(None),aws_access_key_id=Form(None),aws_secret_access_key=Form(None)):
+async def extract_knowledge_graph_from_file(uri= Form(), userName= Form(), password= Form(),file: UploadFile = File(None), model=Form(),s3_url=Form(None),aws_access_key_id=Form(None),aws_secret_access_key=Form(None)):
     if file:
-        return extract_graph_from_file(uri, userName, password, model,file=file,s3_url=None)
+        return await asyncio.to_thread(extract_graph_from_file,uri, userName, password, model,file=file,s3_url=None)
     elif s3_url:
-        return extract_graph_from_file(uri, userName, password, model,s3_url=s3_url,aws_access_key_id=aws_access_key_id,aws_secret_access_key=aws_secret_access_key)
+        return await asyncio.to_thread(extract_graph_from_file,uri, userName, password, model,s3_url=s3_url,aws_access_key_id=aws_access_key_id,aws_secret_access_key=aws_secret_access_key)
     else:
         return {"job_status":"Failure","error":"No file found"}
     
+    
+
+
 @app.get('/sources_list')
 async def get_source_list():
     result = await asyncio.to_thread(get_source_list_from_graph)
